--- conflicted
+++ resolved
@@ -1,6 +1,5 @@
 #![cfg_attr(not(test), no_std)]
 
-<<<<<<< HEAD
 /// The `sz` module provides a collection of string searching and manipulation functionality,
 /// designed for high efficiency and compatibility with no_std environments. This module offers
 /// various utilities for byte string manipulation, including search, reverse search, and
@@ -98,6 +97,17 @@
             gap: i8,
             allocator: *const c_void,
         ) -> isize;
+
+        // type RandomGeneratorT = fn(*mut c_void) -> u64;
+
+        fn sz_generate(
+            alphabet: *const c_void,
+            alphabet_size: usize,
+            text: *mut c_void,
+            length: usize,
+            generate: *const c_void,
+            generator: *mut c_void,
+        );
     }
 
     /// Locates the first matching substring within `haystack` that equals `needle`.
@@ -119,158 +129,6 @@
         N: AsRef<[u8]>,
     {
         let haystack_ref = haystack.as_ref();
-=======
-use core::ffi::c_void;
-
-type SzRandomGeneratorT = extern "C" fn(*mut c_void) -> u64;
-
-// Import the functions from the StringZilla C library.
-extern "C" {
-    fn sz_find(
-        haystack: *const c_void,
-        haystack_length: usize,
-        needle: *const c_void,
-        needle_length: usize,
-    ) -> *const c_void;
-
-    fn sz_rfind(
-        haystack: *const c_void,
-        haystack_length: usize,
-        needle: *const c_void,
-        needle_length: usize,
-    ) -> *const c_void;
-
-    fn sz_find_char_from(
-        haystack: *const c_void,
-        haystack_length: usize,
-        needle: *const c_void,
-        needle_length: usize,
-    ) -> *const c_void;
-
-    fn sz_rfind_char_from(
-        haystack: *const c_void,
-        haystack_length: usize,
-        needle: *const c_void,
-        needle_length: usize,
-    ) -> *const c_void;
-
-    fn sz_find_char_not_from(
-        haystack: *const c_void,
-        haystack_length: usize,
-        needle: *const c_void,
-        needle_length: usize,
-    ) -> *const c_void;
-
-    fn sz_rfind_char_not_from(
-        haystack: *const c_void,
-        haystack_length: usize,
-        needle: *const c_void,
-        needle_length: usize,
-    ) -> *const c_void;
-
-    fn sz_edit_distance(
-        haystack1: *const c_void,
-        haystack1_length: usize,
-        haystack2: *const c_void,
-        haystack2_length: usize,
-        bound: usize,
-        allocator: *const c_void,
-    ) -> usize;
-
-    fn sz_alignment_score(
-        haystack1: *const c_void,
-        haystack1_length: usize,
-        haystack2: *const c_void,
-        haystack2_length: usize,
-        matrix: *const c_void,
-        gap: i8,
-        allocator: *const c_void,
-    ) -> isize;
-
-    fn sz_generate(
-        alphabet: *const c_void,
-        alphabet_size: usize,
-        text: *mut c_void,
-        length: usize,
-        generate: SzRandomGeneratorT,
-        generator: *mut c_void,
-    );
-}
-
-/// The [StringZilla] trait provides a collection of string searching and manipulation functionalities.
-pub trait StringZilla<N>
-where
-    N: AsRef<[u8]>,
-{
-    /// Locates first matching substring. Equivalent to `memmem(haystack, h_length, needle, n_length)` in LibC. Similar
-    /// to `strstr(haystack, needle)` in LibC, but requires known length.
-    fn sz_find(&self, needle: N) -> Option<usize>;
-
-    /// Locates the last matching substring.
-    fn sz_rfind(&self, needle: N) -> Option<usize>;
-
-    /// Finds the first character in the haystack, that is present in the needle.
-    fn sz_find_char_from(&self, needles: N) -> Option<usize>;
-
-    /// Finds the last character in the haystack, that is present in the needle.
-    fn sz_rfind_char_from(&self, needles: N) -> Option<usize>;
-
-    /// Finds the first character in the haystack, that is __not__ present in the needle.
-    fn sz_find_char_not_from(&self, needles: N) -> Option<usize>;
-
-    /// Finds the last character in the haystack, that is __not__ present in the needle.
-    fn sz_rfind_char_not_from(&self, needles: N) -> Option<usize>;
-
-    /// Computes the Levenshtein edit-distance between two strings using the Wagner-Fisher algorithm.
-    /// Similar to the Needleman-Wunsch alignment algorithm. Often used in fuzzy string matching.
-    fn sz_edit_distance(&self, needle: N) -> usize;
-
-    /// Computes Needleman–Wunsch alignment score for two strings. Often used in bioinformatics and cheminformatics.
-    /// Similar to the Levenshtein edit-distance, parameterized for gap and substitution penalties.
-    fn sz_alignment_score(&self, needle: N, matrix: [[i8; 256]; 256], gap: i8) -> isize;
-}
-
-trait MutableStringZilla<N>
-where
-    N: AsRef<[u8]>,
-{
-    /// Generates a random string for a given alphabet.
-    /// Replaces the buffer with a random string of the same length.
-    // Cannot be String, as it is not AsMut<[u8]>
-    fn randomize(&mut self, alphabet: N, generate: SzRandomGeneratorT);
-}
-
-impl<T, N> MutableStringZilla<N> for T
-where
-    T: AsMut<[u8]>,
-    N: AsRef<[u8]>,
-{
-    fn randomize(&mut self, alphabet: N, generate: SzRandomGeneratorT) {
-        let text = self.as_mut();
-        let text_len = text.len();
-        let alphabet_slice = alphabet.as_ref(); // Convert N to &[u8];
-
-        unsafe {
-            sz_generate(
-                alphabet_slice.as_ptr() as *const c_void,
-                alphabet_slice.len(),
-                text.as_mut_ptr() as *mut c_void,
-                text_len,
-                generate,              // Directly use the function pointer
-                core::ptr::null_mut(), // No need for a generator context
-            );
-        }
-    }
-}
-
-impl<T, N> StringZilla<N> for T
-where
-    T: AsRef<[u8]>,
-    N: AsRef<[u8]>,
-{
-    fn sz_find(&self, needle: N) -> Option<usize> {
-        let haystack_ref = self.as_ref();
->>>>>>> 766c908f
         let needle_ref = needle.as_ref();
         let haystack_pointer = haystack_ref.as_ptr() as _;
         let haystack_length = haystack_ref.len();
@@ -767,20 +625,9 @@
         }
     }
 
-<<<<<<< HEAD
     /// The default substitution matrix for the Needleman-Wunsch alignment algorithm,
     /// which will produce distances equal to the negative Levenshtein edit distance.
     pub fn unary_substitution_costs() -> [[i8; 256]; 256] {
-=======
-#[cfg(test)]
-mod tests {
-    use core::ffi::c_void;
-    use std::borrow::Cow;
-
-    use crate::{MutableStringZilla, StringZilla, SzRandomGeneratorT};
-
-    fn unary_substitution_costs() -> [[i8; 256]; 256] {
->>>>>>> 766c908f
         let mut result = [[0; 256]; 256];
 
         for i in 0..256 {
@@ -790,6 +637,25 @@
         }
 
         result
+    }
+
+    pub fn randomize<T, A>(text: &mut T, alphabet: &A)
+    where
+        T: AsMut<[u8]> + ?Sized, // Relaxing Sized restriction for T
+        A: AsRef<[u8]> + ?Sized, // Relaxing Sized restriction for A
+    {
+        let text_slice = text.as_mut();
+        let alphabet_slice = alphabet.as_ref();
+        unsafe {
+            sz_generate(
+                alphabet_slice.as_ptr() as *const c_void,
+                alphabet_slice.len(),
+                text_slice.as_mut_ptr() as *mut c_void,
+                text_slice.len(),
+                core::ptr::null(),
+                core::ptr::null_mut(),
+            );
+        }
     }
 }
 
@@ -846,11 +712,34 @@
     }
 }
 
+/// The [MutableStringZilla] trait provides tools for updating strings.
+trait MutableStringZilla<A>
+where
+    A: AsRef<[u8]>,
+{
+    /// Generates a random string for a given alphabet.
+    /// Replaces the buffer with a random string of the same length.
+    fn sz_randomize(&mut self, alphabet: A);
+}
+
+impl<T, A> MutableStringZilla<A> for T
+where
+    T: AsMut<[u8]>,
+    A: AsRef<[u8]>,
+{
+    fn sz_randomize(&mut self, alphabet: A) {
+        let self_mut = self.as_mut();
+        let alphabet_ref = alphabet.as_ref();
+        sz::randomize(self_mut, alphabet_ref);
+    }
+}
+
 #[cfg(test)]
 mod tests {
     use std::borrow::Cow;
 
     use crate::sz;
+    use crate::MutableStringZilla;
     use crate::StringZilla;
 
     #[test]
@@ -861,11 +750,6 @@
 
         assert_eq!(sz::hamming_distance_bounded("abcdefgh", "ABCDEFGH", 2), 2);
         assert_eq!(sz::hamming_distance_utf8("αβγδ", "αγγδ"), 1);
-    }
-
-    // Define a simple deterministic generator for testing purposes.
-    extern "C" fn test_generator(_: *mut c_void) -> u64 {
-        4 // Always returns 4 for predictability in tests
     }
 
     #[test]
@@ -939,32 +823,14 @@
     }
 
     #[test]
-    fn test_randomize_with_byte_slice() {
-        let mut my_bytes: Vec<u8> = vec![0; 10]; // A buffer of ten zeros
+    fn randomize() {
+        let mut text: Vec<u8> = vec![0; 10]; // A buffer of ten zeros
         let alphabet: &[u8] = b"abcd"; // A byte slice alphabet
-        my_bytes.randomize(alphabet, test_generator);
-
-        // Assert that all bytes in `my_bytes` are now 'd' (ASCII 100), based on the test_generator
-        assert!(my_bytes.iter().all(|&b| b == b'd'));
-    }
-
-    #[test]
-    fn test_randomize_with_vec() {
-        let mut my_bytes: Vec<u8> = vec![0; 10];
-        let alphabet = vec![b'a', b'b', b'c', b'd']; // A Vec<u8> alphabet
-        my_bytes.randomize(&alphabet, test_generator);
-
-        // Assert similar to the previous test
-        assert!(my_bytes.iter().all(|&b| b == b'd'));
-    }
-
-    #[test]
-    fn test_randomize_with_string() {
-        let mut my_bytes: Vec<u8> = vec![0; 10];
-        let alphabet = "abcd".to_string(); // A String alphabet
-        my_bytes.randomize(&alphabet, test_generator);
-
-        // Assert similar to the previous test
-        assert!(my_bytes.iter().all(|&b| b == b'd'));
+        text.sz_randomize(alphabet);
+
+        // Iterate throught text and check that it only contains letters from the alphabet
+        assert!(text
+            .iter()
+            .all(|&b| b == b'd' || b == b'c' || b == b'b' || b == b'a'));
     }
 }